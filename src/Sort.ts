import type moment from 'moment';
import type { Task } from './Task';
import type { Query, Sorting } from './Query';
import type moment from 'moment';

type Comparator = (a: Task, b: Task) => number;

export class Sort {
    public static by(query: Pick<Query, 'sorting'>, tasks: Task[]): Task[] {
<<<<<<< HEAD
        const defaultComparators: Comparator[] = [
=======
        const comparators: Comparator[] = [
            this.compareByPath,
            this.compareByDueDate,
>>>>>>> e8fee0dd
            this.compareByStatus,
            this.compareByDueDate,
            this.compareByPath,
        ];

<<<<<<< HEAD
        const userComparators: Comparator[] = [];
        for (const sortProp of query.sorting) {
            switch (sortProp) {
                case 'status':
                    userComparators.push(this.compareByStatus);
                    break;
                case 'due':
                    userComparators.push(this.compareByDueDate);
                    break;
                case 'done':
                    userComparators.push(this.compareByDoneDate);
                    break;
                case 'path':
                    userComparators.push(this.compareByPath);
                    break;
                case 'description':
                    userComparators.push(this.compareByDescription);
                    break;
            }
        }

        return tasks.sort(
            this.makeCompositeComparator([
                ...userComparators,
                ...defaultComparators,
            ]),
        );
    }

=======
        for (const { property, reverse } of query.sorting.reverse()) {
            const comparator = this.comparators[property];
            comparators.unshift(
                reverse ? this.makeReversedComparator(comparator) : comparator,
            );
        }

        return tasks.sort(Sort.makeCompositeComparator(comparators));
    }

    private static comparators: Record<Sorting, Comparator> = {
        status: Sort.compareByStatus,
        done: Sort.compareByDoneDate,
        due: Sort.compareByDueDate,
        path: Sort.compareByPath,
        description: Sort.compareByDescription,
    };

    private static makeReversedComparator(comparator: Comparator): Comparator {
        return (a, b) => (comparator(a, b) * -1) as -1 | 0 | 1;
    }

>>>>>>> e8fee0dd
    private static makeCompositeComparator(
        comparators: Comparator[],
    ): Comparator {
        return (a, b) => {
            for (const comparator of comparators) {
                const result = comparator(a, b);
                if (result !== 0) {
                    return result;
                }
            }
            return 0;
        };
    }

    private static compareByStatus(a: Task, b: Task): -1 | 0 | 1 {
        if (a.status < b.status) {
            return 1;
        } else if (a.status > b.status) {
            return -1;
        } else {
            return 0;
        }
    }

    private static compareByDueDate(a: Task, b: Task): -1 | 0 | 1 {
        return Sort.compareByDate(a.dueDate, b.dueDate);
    }

    private static compareByDoneDate(a: Task, b: Task): -1 | 0 | 1 {
        return Sort.compareByDate(a.doneDate, b.doneDate);
    }

    private static compareByDate(
        a: moment.Moment | null,
        b: moment.Moment | null,
    ): -1 | 0 | 1 {
        if (a !== null && b === null) {
            return -1;
        } else if (a === null && b !== null) {
            return 1;
        } else if (a !== null && b !== null) {
            if (a.isAfter(b)) {
                return 1;
            } else if (a.isBefore(b)) {
                return -1;
            } else {
                return 0;
            }
        } else {
            return 0;
        }
    }

    private static compareByPath(a: Task, b: Task): -1 | 0 | 1 {
        if (a.path < b.path) {
            return -1;
        } else if (a.path > b.path) {
            return 1;
        } else {
            return 0;
        }
    }

    private static compareByDescription(a: Task, b: Task) {
        return a.description.localeCompare(b.description);
    }
}<|MERGE_RESOLUTION|>--- conflicted
+++ resolved
@@ -1,66 +1,35 @@
 import type moment from 'moment';
 import type { Task } from './Task';
-import type { Query, Sorting } from './Query';
-import type moment from 'moment';
+import type { Query, SortingProperty } from './Query';
 
 type Comparator = (a: Task, b: Task) => number;
 
 export class Sort {
     public static by(query: Pick<Query, 'sorting'>, tasks: Task[]): Task[] {
-<<<<<<< HEAD
         const defaultComparators: Comparator[] = [
-=======
-        const comparators: Comparator[] = [
-            this.compareByPath,
-            this.compareByDueDate,
->>>>>>> e8fee0dd
             this.compareByStatus,
             this.compareByDueDate,
             this.compareByPath,
         ];
 
-<<<<<<< HEAD
         const userComparators: Comparator[] = [];
-        for (const sortProp of query.sorting) {
-            switch (sortProp) {
-                case 'status':
-                    userComparators.push(this.compareByStatus);
-                    break;
-                case 'due':
-                    userComparators.push(this.compareByDueDate);
-                    break;
-                case 'done':
-                    userComparators.push(this.compareByDoneDate);
-                    break;
-                case 'path':
-                    userComparators.push(this.compareByPath);
-                    break;
-                case 'description':
-                    userComparators.push(this.compareByDescription);
-                    break;
-            }
+
+        for (const { property, reverse } of query.sorting) {
+            const comparator = this.comparators[property];
+            userComparators.push(
+                reverse ? this.makeReversedComparator(comparator) : comparator,
+            );
         }
 
         return tasks.sort(
-            this.makeCompositeComparator([
+            Sort.makeCompositeComparator([
                 ...userComparators,
                 ...defaultComparators,
             ]),
         );
     }
 
-=======
-        for (const { property, reverse } of query.sorting.reverse()) {
-            const comparator = this.comparators[property];
-            comparators.unshift(
-                reverse ? this.makeReversedComparator(comparator) : comparator,
-            );
-        }
-
-        return tasks.sort(Sort.makeCompositeComparator(comparators));
-    }
-
-    private static comparators: Record<Sorting, Comparator> = {
+    private static comparators: Record<SortingProperty, Comparator> = {
         status: Sort.compareByStatus,
         done: Sort.compareByDoneDate,
         due: Sort.compareByDueDate,
@@ -72,7 +41,6 @@
         return (a, b) => (comparator(a, b) * -1) as -1 | 0 | 1;
     }
 
->>>>>>> e8fee0dd
     private static makeCompositeComparator(
         comparators: Comparator[],
     ): Comparator {
